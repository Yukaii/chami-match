<script setup>
import { computed, onMounted, ref } from "vue";
import { useRoute, useRouter } from "vue-router";
import { Carousel, Navigation, Pagination, Slide } from "vue3-carousel";
// Removed useChallengeApi import
import { useGameStore } from "../stores/game";
// Removed Modal import
import ChallengePopup from "./ChallengePopup.vue"; // Import the new popup
import BaseButton from "./base/BaseButton.vue";
import "vue3-carousel/dist/carousel.css";

const store = useGameStore();
const router = useRouter();
const route = useRoute();
// Removed challenge API composable usage
// Removed local gameModes definition

// Current slide index
const currentSlide = ref(0);
// Removed accessCode ref
// Removed showJoinConfirmPopup ref
const challengeCodeFromUrl = ref(null); // State for code from URL (still needed for onMounted check)

// Get the current game mode based on slide index
const currentGameMode = computed(() => {
  if (currentSlide.value >= 0 && currentSlide.value < store.gameModes.length) {
    // Use store.gameModes
    return store.gameModes[currentSlide.value]; // Use store.gameModes
  }
  // Fall back to the first game mode if the index is invalid
  return store.gameModes[0]; // Use store.gameModes
});

function startGame() {
  const mode = currentGameMode.value;
  store.updateGameType(mode.type);
  store.updateLastPlayedGameType(mode.type); // Save the selected mode
  store.startOver(); // Initialize a new game
  router.push(mode.route);
}

function quickStartLastGame() {
  const lastGameType = store.lastPlayedGameType;
  const lastGame =
    store.gameModes.find((mode) => mode.type === lastGameType) ||
    store.gameModes[0]; // Use store.gameModes
  store.updateGameType(lastGame.type);
  store.startOver();
  router.push(lastGame.route);
}

function openSettings() {
  store.settingsMode = "global";
  store.toggleSettingsPopup();
}

function openChallengePopup() {
  store.toggleChallengePopup(); // Use the new action
}

// Removed handleJoinChallenge and rejoinChallenge functions
// Removed confirmAndJoinChallenge function

// Initialize the carousel to show the last played game (if available)
onMounted(() => {
  const lastType = store.lastPlayedGameType;
  if (lastType) {
    const lastIndex = store.gameModes.findIndex(
      (mode) => mode.type === lastType,
    ); // Use store.gameModes
    if (lastIndex !== -1) {
      currentSlide.value = lastIndex;
    }
  }

  // Check for challenge code in URL query params
  const codeFromQuery = route.query.challengeCode;
  if (
    codeFromQuery &&
    typeof codeFromQuery === "string" &&
    codeFromQuery.length === 6
  ) {
    challengeCodeFromUrl.value = codeFromQuery.toUpperCase();
    // Instead of showing local popup, open the ChallengePopup
    // showJoinConfirmPopup.value = true; // Remove this line
    store.toggleChallengePopup(); // Open the new popup
    // The ChallengePopup's onMounted hook should handle the code check now.
    // Clear the query param from URL without reloading page (optional, for cleaner URL)
    // router.replace({ query: { ...route.query, challengeCode: undefined } });
  }
});
</script>

<template>
  <div class="flex size-full flex-col items-center justify-center gap-6 p-4">
    <div class="text-center">
      <h1 class="mb-1 text-4xl font-bold text-pink-600 dark:text-orange-300">{{ $t('mainTitle') }}</h1>
      <p class="mb-2 text-xl font-semibold text-pink-500 dark:text-orange-200">{{ $t('subtitle') }}</p>
      <p class="text-lg text-gray-600 dark:text-gray-200">{{ $t('description') }}</p>
    </div>

    <div class="w-full max-w-md">
      <!-- Game mode carousel using vue3-carousel -->
      <div class="rounded-lg bg-white p-4 shadow-lg dark:bg-gray-800">
        <carousel
          v-model="currentSlide"
          :items-to-show="1"
          :wrap-around="true"
          :transition="500"
        >
          <slide v-for="(mode, index) in store.gameModes" :key="index"> <!-- Use store.gameModes -->
            <div class="flex flex-col items-center px-4 w-full">
              <div
                class="flex h-24 w-24 items-center justify-center rounded-full mb-4"
                :class="mode.color.split(' ').slice(0, 2).join(' ')"
              >
                <span v-html="mode.icon"></span>
              </div>
              <h2 class="text-2xl font-bold mb-4">{{ $t(mode.name) }}</h2>
              <!-- Start button removed from here -->
            </div>
          </slide>

          <!-- Navigation arrows -->
          <template #addons>
            <navigation />
            <pagination />
          </template>
        </carousel>
      </div>

      <!-- Start game button - now outside the carousel -->
      <div class="mt-4">
        <BaseButton
          variant="primary"
          is3d
          size="lg"
          full-width
          :class-name="currentGameMode.color"
          :override-styles="true"
          @click="startGame"
        >
          {{ $t('start') }}
        </BaseButton>
      </div>

<<<<<<< HEAD
      <!-- Add Challenge Button -->
      <div class="mt-4" v-if="store.isServerAvailable">
         <BaseButton
           variant="secondary"
           full-width
           @click="openChallengePopup"
         >
           {{ $t('challenge.title') || 'Challenges' }}
         </BaseButton>
      </div>
       <div v-else class="mt-4 text-center text-sm text-red-500 dark:text-red-400">
         {{ $t('serverUnavailableShort') || 'Challenge server unavailable' }}
       </div>


=======
>>>>>>> a5dfcca9
      <!-- Settings and About buttons -->
      <div class="mt-4 flex flex-col gap-2">
        <BaseButton
          variant="secondary"
          full-width
          @click="openSettings"
        >
          {{ $t('settings.title') }}
        </BaseButton>

        <BaseButton
          variant="secondary"
          full-width
          @click="store.toggleAboutPopup()"
        >
          {{ $t('about.title') }}
        </BaseButton>

        <!-- Challenge Button Moved -->

      </div>

      <!-- Removed Join Challenge Section -->
      <!-- Removed Joined Challenges List -->
      <!-- Removed Server Unavailable Message (integrated with button) -->

    </div>

    <!-- Removed Join Challenge Confirmation Popup -->

    <!-- Add the Challenge Popup Component -->
    <ChallengePopup />

  </div>
</template>

<style>
/* Custom carousel styling to match the app's design */
.carousel__slide {
  padding: 10px;
}

.carousel__viewport {
  perspective: 2000px;
}

.carousel__track {
  transform-style: preserve-3d;
}

.carousel__slide--sliding {
  transition: 0.5s;
}

.carousel__slide {
  opacity: 0.9;
  transform: rotateY(-20deg) scale(0.9);
}

.carousel__slide--active ~ .carousel__slide {
  transform: rotateY(20deg) scale(0.9);
}

.carousel__slide--prev {
  opacity: 0.5;
  transform: rotateY(-10deg) scale(0.95);
}

.carousel__slide--next {
  opacity: 0.5;
  transform: rotateY(10deg) scale(0.95);
}

.carousel__slide--active {
  opacity: 1;
  transform: rotateY(0) scale(1);
}

/* Navigation arrows styling */
.carousel__prev,
.carousel__next {
  background-color: rgba(240, 240, 240, 0.8);
  border-radius: 50%;
  width: 40px;
  height: 40px;
  display: flex;
  justify-content: center;
  align-items: center;
  color: #333;
  box-shadow: 0 2px 4px rgba(0, 0, 0, 0.1);
}

/* Dark mode support for navigation */
@media (prefers-color-scheme: dark) {
  .carousel__prev,
  .carousel__next {
    background-color: rgba(60, 60, 60, 0.8);
    color: #fff;
  }
}

/* Pagination styling */
.carousel__pagination {
  padding-top: 20px;
}

.carousel__pagination-button {
  width: 10px;
  height: 10px;
  border-radius: 50%;
  margin: 0 5px;
  background-color: #ccc;
}

.carousel__pagination-button--active {
  background-color: #ff69b4;
}

/* Dark mode support for pagination */
@media (prefers-color-scheme: dark) {
  .carousel__pagination-button {
    background-color: #555;
  }
  .carousel__pagination-button--active {
    background-color: #ffa64d;
  }
}
</style><|MERGE_RESOLUTION|>--- conflicted
+++ resolved
@@ -144,7 +144,6 @@
         </BaseButton>
       </div>
 
-<<<<<<< HEAD
       <!-- Add Challenge Button -->
       <div class="mt-4" v-if="store.isServerAvailable">
          <BaseButton
@@ -159,9 +158,6 @@
          {{ $t('serverUnavailableShort') || 'Challenge server unavailable' }}
        </div>
 
-
-=======
->>>>>>> a5dfcca9
       <!-- Settings and About buttons -->
       <div class="mt-4 flex flex-col gap-2">
         <BaseButton
