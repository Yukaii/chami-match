--- conflicted
+++ resolved
@@ -27,15 +27,10 @@
     </div>
 
     <div class="flex gap-2">
-<<<<<<< HEAD
-=======
-      <locale-changer />
-
       <button class="button-3d rounded-lg bg-pink-600 p-2 text-white" @click="state.toggleRecordPopup(true)">
         <ph-clock-counter-clockwise :size="20" />
       </button>
 
->>>>>>> 22122b18
       <button class="button-3d rounded-lg bg-pink-600 p-2 text-white" @click="state.toggleSettingsPopup(true)">
         <ph-gear-six :size="20" />
       </button>
