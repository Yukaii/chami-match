--- conflicted
+++ resolved
@@ -80,7 +80,27 @@
     recordRound(hIsGood && sIsGood && vIsGood)
   }
 
-<<<<<<< HEAD
+  const winRate = computed(() => {
+    if (history.value.length === 0) {
+      return '0%' // or return '--%' or 'No Games Yet' or any similar text indicating there's no history
+    }
+
+    const winPercentage = (history.value.filter((round) => round.wasSuccess).length / history.value.length) * 100
+    return `${parseInt(winPercentage, 10)}%` // Keep two decimal points
+  })
+
+  const winningStreak = computed(() => {
+    let streak = 0
+    for (let i = history.value.length - 1; i >= 0; i--) {
+      if (history.value[i].wasSuccess) {
+        streak++
+      } else {
+        break // End the loop as the streak is interrupted
+      }
+    }
+    return streak
+  })
+
   return {
     currentRound,
     maxLife,
@@ -97,48 +117,7 @@
     updateMode,
     updatePrecision,
     checkGuess,
+    winRate,
+    winningStreak,
   }
-})
-=======
-    const winRate = computed(() => {
-      if (history.value.length === 0) {
-        return '0%';  // or return '--%' or 'No Games Yet' or any similar text indicating there's no history
-      }
-
-      const winPercentage = (history.value.filter((round) => round.wasSuccess).length / history.value.length) * 100;
-      return `${parseInt(winPercentage, 10)}%`; // Keep two decimal points
-    });
-
-    const winningStreak = computed(() => {
-      let streak = 0;
-      for (let i = history.value.length - 1; i >= 0; i--) {
-        if (history.value[i].wasSuccess) {
-          streak++;
-        } else {
-          break;  // End the loop as the streak is interrupted
-        }
-      }
-      return streak;
-    });
-
-    return {
-      currentRound,
-      maxLife,
-      lives,
-      precision,
-      mode,
-      randomColor,
-      userColor,
-      score,
-      history,
-      startNewRound,
-      recordRound,
-      updateUserColor,
-      updateMode,
-      updatePrecision,
-      checkGuess,
-      winRate,
-      winningStreak,
-    }
-})
->>>>>>> c9bbea18
+})